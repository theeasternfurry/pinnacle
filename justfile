set shell := ["bash", "-c"]

rootdir := justfile_directory()
xdg_data_dir := `echo "${XDG_DATA_HOME:-$HOME/.local/share}/pinnacle"`

lua_version := "5.4"

# dirty trick until just's which() is stabilized.
luarocks := `which luarocks 2>/dev/null || true`
luarocks_full := if luarocks != "" { `luarocks path --help | grep -- "--full " || true`  } else { "" }

local_lua_path := x"$HOME/.luarocks/share/lua/" + lua_version + x"/?.lua;$HOME/.luarocks/share/lua/" + lua_version + "/?.init.lua;"
local_lua_cpath := x"$HOME/.luarocks/lib/lua/" + lua_version + x"/?.so;"

export LUA_PATH := if luarocks_full != "" {
    shell(luarocks + ' "$@"', 'path', '--full', '--lr-path', '--lua-version', lua_version)
} else if luarocks != "" {
    shell(luarocks + ' "$@"', 'path', '--lr-path', '--lua-version', lua_version) + ";" + env("LUA_PATH", "")
} else { local_lua_path + env("LUA_PATH", "") }

export LUA_CPATH := if luarocks_full != "" {
    shell(luarocks + ' "$@"', 'path', '--full', '--lr-cpath', '--lua-version', lua_version)
} else if luarocks != "" {
    shell(luarocks + ' "$@"', 'path', '--lr-cpath', '--lua-version', lua_version) + ";" + env("LUA_CPATH", "")
} else { local_lua_cpath + env("LUA_CPATH", "") }

list:
    @just --list --unsorted

# Install the protobuf definitions and the Lua library (requires Luarocks)
install: install-protos install-lua-lib install-snowcap

# Install the protobuf definitions (only needed for the Lua API)
install-protos:
    #!/usr/bin/env bash
    set -euxo pipefail
    proto_dir="{{xdg_data_dir}}/protobuf"
    rm -rf "${proto_dir}"
    mkdir -p "{{xdg_data_dir}}"
    cp -r "{{rootdir}}/api/protobuf" "${proto_dir}"

# Install the Lua library (requires Luarocks)
install-lua-lib: gen-lua-pb-defs
    #!/usr/bin/env bash
    cd "{{rootdir}}/api/lua"
    luarocks make --local --deps-mode "order" --lua-version "{{lua_version}}" pinnacle-api-dev-1.rockspec

# Remove installed configs and the Lua API (requires Luarocks)
clean: clean-snowcap
    rm -rf "{{xdg_data_dir}}"
    -luarocks remove --local pinnacle-api

<<<<<<< HEAD
# [root] Remove installed configs and the Lua API (requires Luarocks)
clean-root:
    rm -rf "{{root_xdg_data_dir}}"
    rm -rf "{{root_xdg_config_dir}}"
    -luarocks remove pinnacle-api

# [root] Install the configs, protobuf definitions, and the Lua library (requires Luarocks)
install-root: install-configs-root install-protos-root install-lua-lib-root

# [root] Install the default Lua and Rust configs
install-configs-root:
    #!/usr/bin/env bash
    set -euxo pipefail
    default_config_dir="{{root_xdg_config_dir}}/default_config"
    default_lua_dir="${default_config_dir}/lua"
    default_rust_dir="${default_config_dir}/rust"
    rm -rf "${default_config_dir}"
    mkdir -p "${default_config_dir}"
    cp -r "{{rootdir}}/api/lua/examples/default" "${default_lua_dir}"
    cp -LR "{{rootdir}}/api/rust/examples/default_config/for_copying" "${default_rust_dir}"

# [root] Install the protobuf definitions (only needed for the Lua API)
install-protos-root:
    #!/usr/bin/env bash
    set -euxo pipefail
    proto_dir="{{root_xdg_data_dir}}/protobuf"
    rm -rf "${proto_dir}"
    mkdir -p "{{root_xdg_data_dir}}"
    cp -r "{{rootdir}}pinnacle-api-defs/protocol" "${proto_dir}"
=======
# Run `cargo build`
build *args: gen-lua-pb-defs
    cargo build {{args}}
>>>>>>> 38bb4210

# Generate the protobuf definitions Lua file
gen-lua-pb-defs:
    #!/usr/bin/env bash
    set -euxo pipefail
    cargo build --package lua-build
    ./target/debug/lua-build ./api/protobuf > "./api/lua/pinnacle/grpc/defs.lua"

# Run `cargo run`
run *args: gen-lua-pb-defs
    cargo run {{args}}

# Run `cargo test`
test *args: gen-lua-pb-defs
    cargo test --no-default-features --all {{args}}

compile-wlcs:
    #!/usr/bin/env bash
    set -euxo pipefail

    WLCS_SHA=26c5a8cfef265b4ae021adebfec90d758c08792e

    cd "{{rootdir}}"

    if [ -f "./wlcs/wlcs" ] && [ "$(cd wlcs; git rev-parse HEAD)" = "${WLCS_SHA}" ] ; then
        echo "WLCS commit 26c5a8c is already compiled"
    else
        echo "Compiling WLCS"
        git clone https://github.com/canonical/wlcs
        cd wlcs || exit
        # checkout a specific revision
        git reset --hard "${WLCS_SHA}"
        cmake -DWLCS_BUILD_ASAN=False -DWLCS_BUILD_TSAN=False -DWLCS_BUILD_UBSAN=False -DCMAKE_EXPORT_COMPILE_COMMANDS=1 .
        make -j 8
    fi

wlcs *args: compile-wlcs
    #!/usr/bin/env bash
    set -euxo pipefail
    cargo build -p wlcs_pinnacle
    RUST_BACKTRACE=1 ./wlcs/wlcs target/debug/libwlcs_pinnacle.so {{args}}

install-snowcap:
    #!/usr/bin/env bash
    set -euxo pipefail
    cd "{{rootdir}}/snowcap"
    just install

clean-snowcap:
    #!/usr/bin/env bash
    set -euxo pipefail
    cd "{{rootdir}}/snowcap"
    just clean<|MERGE_RESOLUTION|>--- conflicted
+++ resolved
@@ -50,7 +50,6 @@
     rm -rf "{{xdg_data_dir}}"
     -luarocks remove --local pinnacle-api
 
-<<<<<<< HEAD
 # [root] Remove installed configs and the Lua API (requires Luarocks)
 clean-root:
     rm -rf "{{root_xdg_data_dir}}"
@@ -80,11 +79,17 @@
     rm -rf "${proto_dir}"
     mkdir -p "{{root_xdg_data_dir}}"
     cp -r "{{rootdir}}pinnacle-api-defs/protocol" "${proto_dir}"
-=======
+
+# [root] Install the Lua library (requires Luarocks)
+install-lua-lib-root:
+    #!/usr/bin/env bash
+    set -euxo pipefail
+    cd "{{rootdir}}/api/lua"
+    luarocks make --lua-version "{{lua_version}}"
+
 # Run `cargo build`
 build *args: gen-lua-pb-defs
     cargo build {{args}}
->>>>>>> 38bb4210
 
 # Generate the protobuf definitions Lua file
 gen-lua-pb-defs:
