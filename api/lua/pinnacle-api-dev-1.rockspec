--- conflicted
+++ resolved
@@ -11,16 +11,10 @@
 dependencies = {
     "lua >= 5.2",
     "cqueues ~> 20200726",
-<<<<<<< HEAD
-    "http ~> 0.3",
-    "lua-protobuf ~> 0.5",
-    "compat53 ~> 0.12-1",
-=======
     "http ~> 0.4",
     "lua-protobuf ~> 0.5.2",
     "compat53 ~> 0.13",
     "luaposix ~> 36.3",
->>>>>>> 38bb4210
 }
 build = {
     type = "builtin",
