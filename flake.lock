--- conflicted
+++ resolved
@@ -44,19 +44,11 @@
         "rust-analyzer-src": []
       },
       "locked": {
-<<<<<<< HEAD
         "lastModified": 1714285404,
         "narHash": "sha256-MmoQIO+KRiH3UnH0myAp2Fgi84rmpROMfw9VIbqrjHA=",
         "owner": "nix-community",
         "repo": "fenix",
         "rev": "94be183087845937b0fd77281c37d0796572b899",
-=======
-        "lastModified": 1739946876,
-        "narHash": "sha256-ek0u5FT5yjqYKjF/0HQKwDH2ISZzyvYwu+My5hmSwbU=",
-        "owner": "nix-community",
-        "repo": "fenix",
-        "rev": "95c1eab59767a3dbb11d6616d4ff736813ce41d2",
->>>>>>> 38bb4210
         "type": "github"
       },
       "original": {
@@ -85,7 +77,6 @@
     },
     "nixpkgs": {
       "locked": {
-<<<<<<< HEAD
         "lastModified": 1714245158,
         "narHash": "sha256-9P2M0+tf1TE7Z5PwDVwhheuD2mFf6/phPr0Jvl7cxcc=",
         "owner": "NixOS",
@@ -96,18 +87,6 @@
       "original": {
         "owner": "NixOS",
         "ref": "nixpkgs-unstable",
-=======
-        "lastModified": 1739888266,
-        "narHash": "sha256-LdZ0o2MQEKQGTwfIOlHuGuMUItv7HK3P3qxtULkYwqQ=",
-        "owner": "nixos",
-        "repo": "nixpkgs",
-        "rev": "340311d2296cc6034405c0d72c964988f2d5931a",
-        "type": "github"
-      },
-      "original": {
-        "owner": "nixos",
-        "ref": "nixos-24.11",
->>>>>>> 38bb4210
         "repo": "nixpkgs",
         "type": "github"
       }
@@ -121,8 +100,6 @@
         "nixpkgs": "nixpkgs"
       }
     },
-<<<<<<< HEAD
-=======
     "rust-analyzer-src": {
       "flake": false,
       "locked": {
@@ -140,7 +117,6 @@
         "type": "github"
       }
     },
->>>>>>> 38bb4210
     "systems": {
       "locked": {
         "lastModified": 1681028828,
